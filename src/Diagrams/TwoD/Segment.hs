{-# LANGUAGE FlexibleContexts     #-}
{-# LANGUAGE FlexibleInstances    #-}
{-# LANGUAGE UndecidableInstances #-}

-----------------------------------------------------------------------------
-- |
-- Module      :  Diagrams.TwoD.Segment
-- Copyright   :  (c) 2012 diagrams-lib team (see LICENSE)
-- License     :  BSD-style (see LICENSE)
-- Maintainer  :  diagrams-discuss@googlegroups.com
--
-- Segments in two dimensions are special since we may meaningfully
-- compute their point of intersection with a ray.
--
-----------------------------------------------------------------------------

module Diagrams.TwoD.Segment where

import           Control.Applicative     (liftA2)

import           Data.AffineSpace
import           Data.Monoid.PosInf      hiding (minimum)
import           Data.VectorSpace

import           Diagrams.Core
import           Diagrams.Core.Trace

<<<<<<< HEAD
import Diagrams.Parametric
import Diagrams.Segment
import Diagrams.Solve
import Diagrams.TwoD.Transform
import Diagrams.TwoD.Types
import Diagrams.TwoD.Vector
import Diagrams.Util
=======
import           Diagrams.Located
import           Diagrams.Segment
import           Diagrams.Solve
import           Diagrams.TwoD.Transform
import           Diagrams.TwoD.Types
import           Diagrams.TwoD.Vector
import           Diagrams.Util
>>>>>>> 7a659413

instance Traced (Segment Closed R2) where
  getTrace = getTrace . mkFixedSeg . (`at` origin)

instance Traced (FixedSegment R2) where

{- Given lines defined by p0 + t0 * v0 and p1 + t1 * v1, their point of
   intersection in 2D is given by

     t_i = (v_(1-i)^ . (p1 - p0)) / (v1^ . v0)

   where v^ denotes the perpendicular to v, i.e. v rotated by
   -tau/4.

   This can be derived by starting with the parametric equation

     p0 + v0 t0 = p1 + v1 t1

   and rearranging to get the matrix equation

     [v0 -v1] [ t0 ]  =  (p1 - p0)
              [ t1 ]

   Working out the product of the inverse of [v0 -v1] with (p1 - p0)
   results in the above formulas for t_i.
-}

  getTrace (FLinear p0 p0') = mkTrace $ \p1 v1 ->
    let
      v0     = p0' .-. p0
      det    = perp v1 <.> v0
      perp v = rotateBy (-1/4) v
      p      = p1 .-. p0
      t0     = (perp v1 <.> p) / det
      t1     = (perp v0 <.> p) / det
    in
      if det == 0 || t0 < 0 || t0 > 1
        then PosInfty
        else Finite t1

{- To do intersection of a line with a cubic Bezier, we first rotate
   and scale everything so that the line has parameters (origin, unitX);
   then we find the intersection(s) of the Bezier with the x-axis.

   XXX could we speed this up by first checking whether all the
   control point y-coordinates lie on the same side of the x-axis (if so,
   there can't possibly be any intersections)?  Need to set up some
   benchmarks.
-}

  getTrace bez@(FCubic {}) = mkTrace $ \p1 v1 ->
    let
      bez'@(FCubic x1 c1 c2 x2) =
        bez # moveOriginTo p1
            # rotateBy (negate (direction v1))
            # scale (1/magnitude v1)
      [y0,y1,y2,y3] = map (snd . unp2) [x1,c1,c2,x2]
      a  = -y0 + 3*y1 - 3*y2 + y3
      b  = 3*y0 - 6*y1 + 3*y2
      c  = -3*y0 + 3*y1
      d  = y0
      ts = filter (liftA2 (&&) (>= 0) (<= 1)) (cubForm a b c d)
      xs = map (fst . unp2 . atParam bez') ts
    in
      case xs of
        [] -> PosInfty
        _  -> Finite (minimum xs)
<|MERGE_RESOLUTION|>--- conflicted
+++ resolved
@@ -25,23 +25,14 @@
 import           Diagrams.Core
 import           Diagrams.Core.Trace
 
-<<<<<<< HEAD
-import Diagrams.Parametric
-import Diagrams.Segment
-import Diagrams.Solve
-import Diagrams.TwoD.Transform
-import Diagrams.TwoD.Types
-import Diagrams.TwoD.Vector
-import Diagrams.Util
-=======
 import           Diagrams.Located
+import           Diagrams.Parametric
 import           Diagrams.Segment
 import           Diagrams.Solve
 import           Diagrams.TwoD.Transform
 import           Diagrams.TwoD.Types
 import           Diagrams.TwoD.Vector
 import           Diagrams.Util
->>>>>>> 7a659413
 
 instance Traced (Segment Closed R2) where
   getTrace = getTrace . mkFixedSeg . (`at` origin)
