{-# LANGUAGE TypeFamilies
           , FlexibleContexts
           , ViewPatterns
  #-}
{-# LANGUAGE ScopedTypeVariables #-}
-----------------------------------------------------------------------------
-- |
-- Module      :  Diagrams.TwoD.Shapes
-- Copyright   :  (c) 2011 diagrams-lib team (see LICENSE)
-- License     :  BSD-style (see LICENSE)
-- Maintainer  :  diagrams-discuss@googlegroups.com
--
-- Various two-dimensional shapes.
--
-----------------------------------------------------------------------------

module Diagrams.TwoD.Shapes
       (
         -- * Miscellaneous
         hrule, vrule

         -- * Regular polygons

       , regPoly
       , triangle
       , eqTriangle
       , square
       , pentagon
       , hexagon
       , septagon
       , octagon
       , nonagon
       , decagon
       , hendecagon
       , dodecagon

         -- * Other special polygons
       , unitSquare
       , rect

         -- * Other shapes

       , roundedRect
       , RoundedRectOpts(..)
       , roundedRect'
       ) where

import Diagrams.Core

import Diagrams.Coordinates
import Diagrams.Path
import Diagrams.Segment
import Diagrams.TwoD.Arc
import Diagrams.TwoD.Polygons
import Diagrams.TwoD.Transform
import Diagrams.TwoD.Types

import Diagrams.Util

import Data.Default
import Data.Semigroup
import Data.VectorSpace (Scalar(..), InnerSpace(..))
import Data.Basis       (HasBasis(..), Basis(..))
import Data.MemoTrie    (HasTrie(..))

-- | Create a centered horizontal (L-R) line of the given length.
hrule :: (Fractional a, PathLike p, V p ~ V2 a) => a -> p
hrule d = pathLike (p2 (-d/2,0)) False [Linear (d & 0)]

-- | Create a centered vertical (T-B) line of the given length.
vrule :: (Fractional a, PathLike p, V p ~ V2 a) => a -> p
vrule d = pathLike (p2 (0,d/2)) False [Linear (0 & (-d))]

-- | A square with its center at the origin and sides of length 1,
--   oriented parallel to the axes.
unitSquare :: ( Ord a
              , Floating a
              , HasBasis a
              , InnerSpace a
              , HasTrie (Basis a)
              , a ~ Scalar a
              , PathLike p
              , V p ~ V2 a
              ) => p
unitSquare = polygon with { polyType   = PolyRegular 4 (sqrt 2 / 2)
                          , polyOrient = OrientH }

-- | A square with its center at the origin and sides of the given
--   length, oriented parallel to the axes.
<<<<<<< HEAD
square :: ( Ord a
          , Floating a
          , HasBasis a
          , InnerSpace a
          , HasTrie (Basis a)
          , a ~ Scalar a
          , PathLike p
          , Transformable p
          , V p ~ V2 a
          ) => a -> p
square d = unitSquare # scale d

-- | @rect w h@ is an axis-aligned rectangle of width @w@ and height
--   @h@, centered at the origin.
rect :: ( Ord a
        , Floating a
        , HasBasis a
        , InnerSpace a
        , HasTrie (Basis a)
        , a ~ Scalar a
        , PathLike p
        , Transformable p
        , V p ~ V2 a
        ) => a -> a -> p
rect w h = unitSquare # scaleX w # scaleY h
=======
square :: (PathLike p, Transformable p, V p ~ R2) => Double -> p
square d = rect d d

-- | @rect w h@ is an axis-aligned rectangle of width @w@ and height
--   @h@, centered at the origin.
rect :: (PathLike p, Transformable p, V p ~ R2) => Double -> Double -> p
rect w h = pathLike p True (trailSegments t)
  where
    r     = unitSquare # scaleX w # scaleY h
    (p,t) = head . pathTrails $ r

    -- The above may seem a bit roundabout.  In fact, we used to have
    --
    --   rect w h = unitSquare # scaleX w # scaleY h
    --
    -- since unitSquare can produce any PathLike.  The current code
    -- instead uses (unitSquare # scaleX w # scaleY h) to specifically
    -- produce a Path, which is then deconstructed and passed into
    -- 'pathLike' to create any PathLike.
    --
    -- The difference is that while scaling by zero works fine for
    -- Path it does not work very well for, say, Diagrams (leading to
    -- NaNs or worse).  This way, we force the scaling to happen on a
    -- Path, where we know it will behave properly, and then use the
    -- resulting geometry to construct an arbitrary PathLike.
    --
    -- See https://github.com/diagrams/diagrams-lib/issues/43 .
>>>>>>> a3076c93

------------------------------------------------------------
--  Regular polygons
------------------------------------------------------------

-- | Create a regular polygon. The first argument is the number of
--   sides, and the second is the /length/ of the sides. (Compare to the
--   'polygon' function with a 'PolyRegular' option, which produces
--   polygons of a given /radius/).
--
--   The polygon will be oriented with one edge parallel to the x-axis.
regPoly :: forall a p. ( Floating a
                       , Ord a
                       , InnerSpace a
                       , HasTrie (Basis a)
                       , HasBasis a
                       , a ~ Scalar a
                       , PathLike p
                       , V p ~ V2 a
                       ) => Int -> a -> p
regPoly n l = polygon with { polyType =
                               PolySides
                                 (repeat (1/ fromIntegral n :: CircleFrac a))
                                 (replicate (n-1) l)
                           , polyOrient = OrientH
                           }

<<<<<<< HEAD
-- | An equilateral triangle, with sides of the given length and base parallel
--   to the x-axis.
eqTriangle :: ( Floating a
              , Ord a
              , InnerSpace a
              , HasTrie (Basis a)
              , HasBasis a
              , a ~ Scalar a
              , PathLike p
              , V p ~ V2 a
              ) => a -> p
eqTriangle = regPoly 3
=======
-- | A synonym for 'triangle', provided for backwards compatibility.
eqTriangle :: (PathLike p, V p ~ R2) => Double -> p
eqTriangle = triangle

-- | An equilateral triangle, with sides of the given length and base
--   parallel to the x-axis.
triangle :: (PathLike p, V p ~ R2) => Double -> p
triangle = regPoly 3
>>>>>>> a3076c93

-- | A regular pentagon, with sides of the given length and base
--   parallel to the x-axis.
pentagon :: ( Floating a
            , Ord a
            , InnerSpace a
            , HasTrie (Basis a)
            , HasBasis a
            , a ~ Scalar a
            , PathLike p
            , V p ~ V2 a
            ) => a -> p
pentagon = regPoly 5

-- | A regular hexagon, with sides of the given length and base
--   parallel to the x-axis.
hexagon :: ( Floating a
           , Ord a
           , InnerSpace a
           , HasTrie (Basis a)
           , HasBasis a
           , a ~ Scalar a
           , PathLike p
           , V p ~ V2 a
           ) => a -> p
hexagon = regPoly 6

-- | A regular septagon, with sides of the given length and base
--   parallel to the x-axis.
septagon :: ( Floating a
            , Ord a
            , InnerSpace a
            , HasTrie (Basis a)
            , HasBasis a
            , a ~ Scalar a
            , PathLike p
            , V p ~ V2 a
            ) => a -> p
septagon = regPoly 7

-- | A regular octagon, with sides of the given length and base
--   parallel to the x-axis.
octagon :: ( Floating a
           , Ord a
           , InnerSpace a
           , HasTrie (Basis a)
           , HasBasis a
           , a ~ Scalar a
           , PathLike p
           , V p ~ V2 a
           ) => a -> p
octagon = regPoly 8

-- | A regular nonagon, with sides of the given length and base
--   parallel to the x-axis.
nonagon :: ( Floating a
           , Ord a
           , InnerSpace a
           , HasTrie (Basis a)
           , HasBasis a
           , a ~ Scalar a
           , PathLike p
           , V p ~ V2 a
           ) => a -> p
nonagon = regPoly 9

-- | A regular decagon, with sides of the given length and base
--   parallel to the x-axis.
decagon :: ( Floating a
           , Ord a
           , InnerSpace a
           , HasTrie (Basis a)
           , HasBasis a
           , a ~ Scalar a
           , PathLike p
           , V p ~ V2 a
           ) => a -> p
decagon = regPoly 10

-- | A regular hendecagon, with sides of the given length and base
--   parallel to the x-axis.
hendecagon :: ( Floating a
              , Ord a
              , InnerSpace a
              , HasTrie (Basis a)
              , HasBasis a
              , a ~ Scalar a
              , PathLike p
              , V p ~ V2 a
              ) => a -> p
hendecagon = regPoly 11

-- | A regular dodecagon, with sides of the given length and base
--   parallel to the x-axis.
dodecagon :: ( Floating a
             , Ord a
             , InnerSpace a
             , HasTrie (Basis a)
             , HasBasis a
             , a ~ Scalar a
             , PathLike p
             , V p ~ V2 a
             ) => a -> p
dodecagon = regPoly 12

------------------------------------------------------------
--  Other shapes  ------------------------------------------
------------------------------------------------------------

-- | @roundedRect w h r@ generates a closed trail, or closed path
--   centered at the origin, of an axis-aligned rectangle with width
--   @w@, height @h@, and circular rounded corners of radius @r@.  If
--   @r@ is negative the corner will be cut out in a reverse arc. If
--   the size of @r@ is larger than half the smaller dimension of @w@
--   and @h@, then it will be reduced to fit in that range, to prevent
--   the corners from overlapping.  The trail or path begins with the
--   right edge and proceeds counterclockwise.  If you need to specify
--   a different radius for each corner individually, use
--   @roundedRect'@ instead.
roundedRect :: ( Ord a
               , Floating a
               , RealFrac a
               , HasBasis a
               , HasTrie (Basis a)
               , a ~ Scalar a
               , PathLike p
               , V p ~ V2 a
               ) => a -> a -> a -> p
roundedRect w h r = roundedRect' w h (with { radiusTL = r,
                                             radiusBR = r,
                                             radiusTR = r,
                                             radiusBL = r})

-- | @roundedRect'@ works like @roundedRect@ but allows you to set the radius of
--   each corner indivually, using @RoundedRectOpts@. The default corner radius is 0.
--   Each radius can also be negative, which results in the curves being reversed
--   to be inward instead of outward.
roundedRect' :: forall a p. ( Ord a
                            , Floating a
                            , RealFrac a
                            , HasBasis a
                            , HasTrie (Basis a)
                            , a ~ Scalar a
                            , PathLike p
                            , V p ~ V2 a
                            ) => a -> a -> RoundedRectOpts a -> p
roundedRect' w h opts
   = pathLike (p2 (w/2, abs rBR - h/2)) True
   . trailSegments
   $ seg (0, h - abs rTR - abs rBR)
   <> mkCorner 0 rTR
   <> seg (abs rTR + abs rTL - w, 0)
   <> mkCorner 1 rTL
   <> seg (0, abs rTL + abs rBL - h)
   <> mkCorner 2 rBL
   <> seg (w - abs rBL - abs rBR, 0)
   <> mkCorner 3 rBR
  where seg   = fromOffsets . (:[]) . v2
        diag  = sqrt (w * w + h * h)
        -- to clamp corner radius, need to compare with other corners that share an
        -- edge. If the corners overlap then reduce the largest corner first, as far
        -- as 50% of the edge in question.
        rTL                 = clampCnr radiusTR radiusBL radiusBR radiusTL
        rBL                 = clampCnr radiusBR radiusTL radiusTR radiusBL
        rTR                 = clampCnr radiusTL radiusBR radiusBL radiusTR
        rBR                 = clampCnr radiusBL radiusTR radiusTL radiusBR
        clampCnr rx ry ro r = let (rx',ry',ro',r') = (rx opts, ry opts, ro opts, r opts)
                                in clampDiag ro' . clampAdj h ry' . clampAdj w rx' $ r'
        -- prevent curves of adjacent corners from overlapping
        clampAdj len adj r  = if abs r > len/2
                                then sign r * max (len/2) (min (len - abs adj) (abs r))
                                else r
        -- prevent inward curves of diagonally opposite corners from intersecting
        clampDiag opp r     = if r < 0 && opp < 0 && abs r > diag / 2
                                then sign r * max (diag / 2) (min (abs r) (diag + opp))
                                else r
        sign n = if n < 0 then -1 else 1
        mkCorner k r | r == 0    = mempty
                     | r < 0     = doArc 3 2
                     | otherwise = doArc 0 1
          where doArc d d' = arc' r ((k+d)/4) ((k+d')/4:: CircleFrac a)

data RoundedRectOpts a = RoundedRectOpts { radiusTL :: a
                                         , radiusTR :: a
                                         , radiusBL :: a
                                         , radiusBR :: a
                                         }

instance (Num a) => Default (RoundedRectOpts a) where
  def = RoundedRectOpts 0 0 0 0<|MERGE_RESOLUTION|>--- conflicted
+++ resolved
@@ -87,7 +87,6 @@
 
 -- | A square with its center at the origin and sides of the given
 --   length, oriented parallel to the axes.
-<<<<<<< HEAD
 square :: ( Ord a
           , Floating a
           , HasBasis a
@@ -98,7 +97,7 @@
           , Transformable p
           , V p ~ V2 a
           ) => a -> p
-square d = unitSquare # scale d
+square d = rect d d
 
 -- | @rect w h@ is an axis-aligned rectangle of width @w@ and height
 --   @h@, centered at the origin.
@@ -112,14 +111,6 @@
         , Transformable p
         , V p ~ V2 a
         ) => a -> a -> p
-rect w h = unitSquare # scaleX w # scaleY h
-=======
-square :: (PathLike p, Transformable p, V p ~ R2) => Double -> p
-square d = rect d d
-
--- | @rect w h@ is an axis-aligned rectangle of width @w@ and height
---   @h@, centered at the origin.
-rect :: (PathLike p, Transformable p, V p ~ R2) => Double -> Double -> p
 rect w h = pathLike p True (trailSegments t)
   where
     r     = unitSquare # scaleX w # scaleY h
@@ -141,7 +132,6 @@
     -- resulting geometry to construct an arbitrary PathLike.
     --
     -- See https://github.com/diagrams/diagrams-lib/issues/43 .
->>>>>>> a3076c93
 
 ------------------------------------------------------------
 --  Regular polygons
@@ -169,9 +159,7 @@
                            , polyOrient = OrientH
                            }
 
-<<<<<<< HEAD
--- | An equilateral triangle, with sides of the given length and base parallel
---   to the x-axis.
+-- | A synonym for 'triangle', provided for backwards compatibility.
 eqTriangle :: ( Floating a
               , Ord a
               , InnerSpace a
@@ -181,17 +169,20 @@
               , PathLike p
               , V p ~ V2 a
               ) => a -> p
-eqTriangle = regPoly 3
-=======
--- | A synonym for 'triangle', provided for backwards compatibility.
-eqTriangle :: (PathLike p, V p ~ R2) => Double -> p
 eqTriangle = triangle
 
 -- | An equilateral triangle, with sides of the given length and base
 --   parallel to the x-axis.
-triangle :: (PathLike p, V p ~ R2) => Double -> p
+triangle :: ( Floating a
+            , Ord a
+            , InnerSpace a
+            , HasTrie (Basis a)
+            , HasBasis a
+            , a ~ Scalar a
+            , PathLike p
+            , V p ~ V2 a
+            ) => a -> p
 triangle = regPoly 3
->>>>>>> a3076c93
 
 -- | A regular pentagon, with sides of the given length and base
 --   parallel to the x-axis.
