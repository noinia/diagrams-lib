--- conflicted
+++ resolved
@@ -1,21 +1,12 @@
-<<<<<<< HEAD
-{-# LANGUAGE FlexibleContexts
-           , FlexibleInstances
-           , DeriveDataTypeable
-           , GeneralizedNewtypeDeriving
-           , TypeFamilies
-           , ViewPatterns
-  #-}
-{-# LANGUAGE UndecidableInstances #-}
-=======
 {-# LANGUAGE DeriveDataTypeable         #-}
 {-# LANGUAGE FlexibleContexts           #-}
 {-# LANGUAGE FlexibleInstances          #-}
 {-# LANGUAGE GeneralizedNewtypeDeriving #-}
 {-# LANGUAGE MultiParamTypeClasses      #-}
 {-# LANGUAGE TypeFamilies               #-}
+{-# LANGUAGE UndecidableInstances       #-}
 {-# LANGUAGE ViewPatterns               #-}
->>>>>>> 0b58a5ff
+
 {-# OPTIONS_GHC -fno-warn-orphans #-}
 -----------------------------------------------------------------------------
 -- |
@@ -57,10 +48,10 @@
 import           Data.Typeable
 
 import           Data.AffineSpace
+import           Data.Basis            (Basis (..), HasBasis (..))
 import           Data.Default
+import           Data.MemoTrie         (HasTrie (..))
 import           Data.VectorSpace
-import           Data.Basis (HasBasis(..), Basis(..))
-import           Data.MemoTrie (HasTrie(..))
 
 import           Diagrams.Core
 
